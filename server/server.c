/*
 * JULEA - Flexible storage framework
 * Copyright (C) 2010-2019 Michael Kuhn
 *
 * This program is free software: you can redistribute it and/or modify
 * it under the terms of the GNU Lesser General Public License as published by
 * the Free Software Foundation, either version 3 of the License, or
 * (at your option) any later version.
 *
 * This program is distributed in the hope that it will be useful,
 * but WITHOUT ANY WARRANTY; without even the implied warranty of
 * MERCHANTABILITY or FITNESS FOR A PARTICULAR PURPOSE.  See the
 * GNU Lesser General Public License for more details.
 *
 * You should have received a copy of the GNU Lesser General Public License
 * along with this program.  If not, see <http://www.gnu.org/licenses/>.
 */

#include <julea-config.h>

#include <glib.h>
#include <glib/gstdio.h>
#include <glib-unix.h>
#include <glib-object.h>
#include <gio/gio.h>
#include <gmodule.h>

#include <string.h>
#include <unistd.h>

#include <julea.h>

#include "server.h"

#include <rdma/fabric.h>
#include <rdma/fi_domain.h> //includes cqs and
#include <rdma/fi_cm.h> //connection management
#include <rdma/fi_errno.h> //translation error numbers

#include <netinet/in.h> //for target address
#include <sys/socket.h>
#include <arpa/inet.h>

#include <glib/gprintf.h>


//libfabric high level objects
static struct fid_fabric* j_fabric;
static struct fid_eq* j_pep_event_queue; //pep = passive endpoint
static struct fid_pep* j_passive_endpoint;
//libfabric config structures
static struct fi_info* j_info;

static volatile gint thread_count = 0;

static JConfiguration* jd_configuration;


static
gboolean
jd_daemon (void)
{
	J_TRACE_FUNCTION(NULL);

	gint fd;
	pid_t pid;

	pid = fork();

	if (pid > 0)
	{
		g_printerr("Daemon started as process %d.\n", pid);
		_exit(0);
	}
	else if (pid == -1)
	{
		return FALSE;
	}

	if (setsid() == -1)
	{
		return FALSE;
	}

	if (g_chdir("/") == -1)
	{
		return FALSE;
	}

	fd = open("/dev/null", O_RDWR);

	if (fd == -1)
	{
		return FALSE;
	}

	if (dup2(fd, STDIN_FILENO) == -1 || dup2(fd, STDOUT_FILENO) == -1 || dup2(fd, STDERR_FILENO) == -1)
	{
		return FALSE;
	}

	if (fd > 2)
	{
		close(fd);
	}

	return TRUE;
}

//Compares function for different domain_attr
//TODO use this to manage domains for less than 1 domain per thread
static
gboolean
jd_compare_domain_infos(struct fi_info* info1, struct fi_info* info2)
{
	gboolean ret = FALSE;
	struct fi_domain_attr* domain_attr1 = info1->domain_attr;
	struct fi_domain_attr* domain_attr2 = info2->domain_attr;

	if(strcmp(domain_attr1->name, domain_attr2->name) != 0) goto end;
	if(domain_attr1->threading != domain_attr2->threading) goto end;
	if(domain_attr1->control_progress != domain_attr2->control_progress) goto end;
	if(domain_attr1->data_progress != domain_attr2->data_progress) goto end;
	if(domain_attr1->resource_mgmt != domain_attr2->resource_mgmt) goto end;
	if(domain_attr1->av_type != domain_attr2->av_type) goto end;
	if(domain_attr1->mr_mode != domain_attr2->mr_mode) goto end;
	if(domain_attr1->mr_key_size != domain_attr2->mr_key_size) goto end;
	if(domain_attr1->cq_data_size != domain_attr2->cq_data_size) goto end;
	if(domain_attr1->cq_cnt != domain_attr2->cq_cnt) goto end;
	if(domain_attr1->ep_cnt != domain_attr2->ep_cnt) goto end;
	if(domain_attr1->tx_ctx_cnt != domain_attr2->tx_ctx_cnt) goto end;
	if(domain_attr1->rx_ctx_cnt != domain_attr2->rx_ctx_cnt) goto end;
	if(domain_attr1->max_ep_tx_ctx != domain_attr2->max_ep_rx_ctx) goto end;
	if(domain_attr1->max_ep_rx_ctx != domain_attr2->max_ep_rx_ctx) goto end;
	if(domain_attr1->max_ep_srx_ctx != domain_attr2->max_ep_srx_ctx) goto end;
	if(domain_attr1->max_ep_stx_ctx != domain_attr2->max_ep_stx_ctx) goto end;
	if(domain_attr1->cntr_cnt != domain_attr2->cntr_cnt) goto end;
	if(domain_attr1->mr_iov_limit != domain_attr2->mr_iov_limit) goto end;
	if(domain_attr1->caps != domain_attr2->caps) goto end;
	if(domain_attr1->mode != domain_attr2->mode) goto end;
	//if(domain_attr1->auth_key != domain_attr2->auth_key) goto end; //PERROR: wrong comparison
	if(domain_attr1->auth_key_size != domain_attr2->auth_key_size) goto end;
	if(domain_attr1->max_err_data != domain_attr2->max_err_data) goto end;
	if(domain_attr1->mr_cnt != domain_attr2->mr_cnt) goto end;

	ret = TRUE;
	end:
	return ret;
}


//TODO dont build a domain for each thread
static
gpointer
j_thread_function(gpointer connection_event_entry)
{
	//Needed Ressources
	int error = 0;
	uint32_t event = 0;
	int shutdown_check_cntr = 0;

	struct fi_info* info;
	struct fid_domain* domain;
	struct fid_eq* domain_event_queue;

	struct fi_eq_cm_entry* event_entry;
	uint32_t event_entry_size;
	struct fi_eq_err_entry event_queue_err_entry;

	JEndpoint* jendpoint;

	struct fi_eq_attr event_queue_attr = {10, 0, FI_WAIT_MUTEX_COND, 0, NULL}; //TODO read eq attributes from config
	struct fi_cq_attr completion_queue_attr = {0, 0, FI_CQ_FORMAT_MSG, FI_WAIT_MUTEX_COND, 0, FI_CQ_COND_NONE, 0}; //TODO read cq attributes from config

	J_TRACE_FUNCTION(NULL);

	g_printf("\nTHREAD STARTED\n");

	event_entry_size = sizeof(struct fi_eq_cm_entry) + 128;
	event_entry = (struct fi_eq_cm_entry*) connection_event_entry;
	info = fi_dupinfo(event_entry->info);
	//info = event_entry->info;
	fi_freeinfo(event_entry->info);
	free(connection_event_entry);

	jendpoint = malloc(sizeof(struct JEndpoint));
	jendpoint->max_msg_size = info->ep_attr->max_msg_size;


	//Building domain
	error = fi_domain(j_fabric, info, &domain, NULL);
	if(error != 0)
	{
		g_critical("\nError occurred on Server while creating domain for active Endpoint.\n Details:\n %s", fi_strerror(error));
		goto end;
	}
	error = fi_eq_open(j_fabric, &event_queue_attr, &domain_event_queue, NULL);
	if(error != 0)
	{
		g_critical("\nError occurred on Server while creating Domain Event queue.\n Details:\n %s", fi_strerror(error));
		goto end;
	}
	error = fi_domain_bind(domain, &domain_event_queue->fid, 0);
	if(error != 0)
	{
		g_critical("\nError occurred on Server while binding Event queue to Domain.\n Details:\n %s", fi_strerror(error));
		goto end;
	}

	//bulding endpoint
	error = fi_endpoint(domain, info, &jendpoint->endpoint, NULL);
	if(error != 0)
	{
		g_critical("\nError occurred on Server while creating active Endpoint.\n Details:\n %s", fi_strerror(error));
		goto end;
	}

	error = fi_eq_open(j_fabric, &event_queue_attr, &jendpoint->event_queue, NULL);
	if(error != 0)
	{
		g_critical("\nError occurred on Server while creating endpoint Event queue.\n Details:\n %s", fi_strerror(error));
		goto end;
	}

	error = fi_ep_bind(jendpoint->endpoint, &jendpoint->event_queue->fid, 0);
	if(error != 0)
	{
		g_critical("\nError occurred on Server while binding Event queue to active Endpoint.\n Details:\n %s", fi_strerror(error));
		goto end;
	}
	error = fi_cq_open(domain, &completion_queue_attr, &jendpoint->completion_queue_receive, NULL);
	if(error != 0)
	{
		g_critical("\nError occurred on Server while creating Completion receive queue for active Endpoint.\n Details:\n %s", fi_strerror(error));
		goto end;
	}
	error = fi_cq_open(domain, &completion_queue_attr, &jendpoint->completion_queue_transmit, NULL);
	if(error != 0)
	{
		g_critical("\nError occurred on Server while creating Completion transmit queue for active Endpoint.\n Details:\n %s", fi_strerror(error));
		goto end;
	}
	error = fi_ep_bind(jendpoint->endpoint, &jendpoint->completion_queue_transmit->fid, FI_TRANSMIT);
	if(error != 0)
	{
		g_critical("\nError occurred on Server while binding Completion transmit queue to active Endpoint.\n Details:\n %s", fi_strerror(error));
		goto end;
	}
	error = fi_ep_bind(jendpoint->endpoint, &(jendpoint->completion_queue_receive->fid), FI_RECV);
	if(error != 0)
	{
		g_critical("\nError occurred on Server while binding Completion receive queue to active Endpoint.\n Details:\n %s", fi_strerror(error));
		goto end;
	}
	error = fi_enable(jendpoint->endpoint);
	if(error != 0)
	{
		g_critical("\nError occurred on Server while enabling Endpoint.\n Details:\n %s", fi_strerror(error));
		goto end;
	}
	error = fi_accept(jendpoint->endpoint, NULL, 0);
	if(error != 0)
	{
		g_critical("\nError occurred on Server while accepting connection request.\n Details:\n %s", fi_strerror(error));
		goto end;
	}

	event_entry = malloc(event_entry_size);
	error = fi_eq_sread(jendpoint->event_queue, &event, event_entry, event_entry_size, -1, 0);
	if(error != 0)
	{
		if(error == -FI_EAVAIL)
		{
			error = fi_eq_readerr(jendpoint->event_queue, &event_queue_err_entry, 0);
			if(error != 0)
			{
				g_critical("\nError occurred on Server while reading Error Message from Event queue (active Endpoint) reading for connection accept.\nDetails:\n%s", fi_strerror(error));
				error = 0;
			}
			else
			{
				g_critical("\nError Message on Server, on Event queue (active Endpoint) reading for connection accept available .\nDetails:\n%s", fi_eq_strerror(jendpoint->event_queue, event_queue_err_entry.prov_errno, event_queue_err_entry.err_data, NULL, 0));
			}
		}
		else if(error == -FI_EAGAIN)
		{
			g_printf("\nNo Event data on Server Event Queue while reading for CONNECTED Event.\n");
		}
		else if(error < 0)
		{
			g_critical("\nError outside Error Event on Server Event Queue while reading for CONNECTED Event.\nDetails:\n%s", fi_strerror(error));
		}
	}
	free(event_entry);

	if(event == FI_CONNECTED)
	{
		g_printf("\nYEAH, SERVER CONNECTED!\n");
		do
		{
			JMemoryChunk* memory_chunk;
			g_autoptr(JMessage) message;
			JStatistics* statistics;
			guint64 memory_chunk_size;

			message = NULL;

			statistics = j_statistics_new(TRUE);
			memory_chunk_size = j_configuration_get_max_operation_size(jd_configuration);
			memory_chunk = j_memory_chunk_new(memory_chunk_size);

			message = j_message_new(J_MESSAGE_NONE, 0);

			if(j_message_receive(message, jendpoint))
			{
				jd_handle_message(message, jendpoint, memory_chunk, memory_chunk_size, statistics);
			}

			{
				guint64 value;

				g_mutex_lock(jd_statistics_mutex);

				value = j_statistics_get(statistics, J_STATISTICS_FILES_CREATED);
				j_statistics_add(jd_statistics, J_STATISTICS_FILES_CREATED, value);
				value = j_statistics_get(statistics, J_STATISTICS_FILES_DELETED);
				j_statistics_add(jd_statistics, J_STATISTICS_FILES_DELETED, value);
				value = j_statistics_get(statistics, J_STATISTICS_SYNC);
				j_statistics_add(jd_statistics, J_STATISTICS_SYNC, value);
				value = j_statistics_get(statistics, J_STATISTICS_BYTES_READ);
				j_statistics_add(jd_statistics, J_STATISTICS_BYTES_READ, value);
				value = j_statistics_get(statistics, J_STATISTICS_BYTES_WRITTEN);
				j_statistics_add(jd_statistics, J_STATISTICS_BYTES_WRITTEN, value);
				value = j_statistics_get(statistics, J_STATISTICS_BYTES_RECEIVED);
				j_statistics_add(jd_statistics, J_STATISTICS_BYTES_RECEIVED, value);
				value = j_statistics_get(statistics, J_STATISTICS_BYTES_SENT);
				j_statistics_add(jd_statistics, J_STATISTICS_BYTES_SENT, value);

				g_mutex_unlock(jd_statistics_mutex);
			}

			j_memory_chunk_free(memory_chunk);
			j_statistics_free(statistics);

			//Read event queue repeat loop if no shutdown sent
			//TODO deal with keybord server stop
			if(shutdown_check_cntr == 100)
			{
				shutdown_check_cntr = 0;
				event = 0;
				event_entry = malloc(event_entry_size);
				error = fi_eq_read(jendpoint->event_queue, &event, event_entry, event_entry_size, 0);
				if(error != 0)
				{
					if(error == -FI_EAVAIL)
					{
						//TODO NULL event_queue_err_entry
						error = fi_eq_readerr(jendpoint->event_queue, &event_queue_err_entry, 0);
						if(error != 0)
						{
							g_critical("\nError occurred on Server while reading Error Message from Event queue (active Endpoint) reading for shutdown.\nDetails:\n%s", fi_strerror(error));
							error = 0;
						}
						else
						{
							g_critical("\nError Message on Server, on Event queue (active Endpoint) reading for shutdown .\nDetails:\n%s", fi_eq_strerror(jendpoint->event_queue, event_queue_err_entry.prov_errno, event_queue_err_entry.err_data, NULL, 0));
						}
					}
					else if(error == -FI_EAGAIN)
					{
						g_printf("\nNo Event data on event Queue on Server while reading for SHUTDOWN Event.\n");
					}
					else if(error < 0)
					{
						g_critical("\nError while reading completion queue after receiving Message (JMessage Header).\nDetails:\n%s", fi_strerror(error));
					}
				}
				free(event_entry);
			}
			shutdown_check_cntr++;
		}while (event != FI_SHUTDOWN);
	}


	end:
  //end all fabric resources
	error = 0;

	if(error != 0)
	{
		g_critical("\nError Server .\n Details:\n %s", fi_strerror(error));
		error = 0;
	}

	fi_freeinfo(info);

	error = fi_close(&(jendpoint->endpoint->fid));
	if(error != 0)
	{
		g_critical("\nSomething went horribly wrong closing endpoint.\n Details:\n %s", fi_strerror(error));
		error = 0;
	}

	error = fi_close(&(jendpoint->completion_queue_receive->fid));
	if(error != 0)
	{
<<<<<<< HEAD
		g_critical("\nSomething went horribly wrong closing receive queue.\n Details:\n %s", fi_strerror(error));
		error = 0;
=======
		g_message("Daemon started as process %d.", pid);
		g_message("Log messages will be redirected to journald if possible. To view them, use journalctl GLIB_DOMAIN=%s.", G_LOG_DOMAIN);
		_exit(0);
>>>>>>> 009c3439
	}

	error = fi_close(&(jendpoint->completion_queue_transmit->fid));
	if(error != 0)
	{
		g_critical("\nSomething went horribly wrong closing transmition queue.\n Details:\n %s", fi_strerror(error));
		error = 0;
	}

	error = fi_close(&(jendpoint->event_queue->fid));
	if(error != 0)
	{
		g_critical("\nSomething went horribly wrong closing event queue.\n Details:\n %s", fi_strerror(error));
		error = 0;
	}

	error = fi_close(&(domain->fid));
	if(error != 0)
	{
		g_critical("\nSomething went horribly wrong.\n Details:\n %s", fi_strerror(error));
	}

	free(jendpoint);

	g_atomic_int_dec_and_test(&thread_count);

	g_thread_exit(NULL);
	return NULL; //TODO use return value for success-msg
}

/*
/gets fi_info structure for internal information about available fabric ressources
/inits fabric, passive endpoint and event queue for the endpoint.
/Binds event queue to endpoint
*/
static
void
j_init_libfabric_ressources(struct fi_info* fi_hints, struct fi_eq_attr* event_queue_attr, const int version, const char* node, const char* service, uint64_t flags)
{
	int error = 0;

	//get fi_info
	error = fi_getinfo(version, node, service, flags, fi_hints, &j_info);

	if(error != 0)
	{
		g_critical("\nSomething went horribly wrong during server initializing j_info.\n Details:\n %s", fi_strerror(error));
		error = 0;
	}
	if(j_info == NULL)
	{
		g_critical("\nAllocating j_info did not work");
	}

	//Init fabric
	error = fi_fabric(j_info->fabric_attr, &j_fabric, NULL);
	if(error != FI_SUCCESS)
	{
		g_critical("\nSomething went horribly wrong during server-initializing libfabric ressources.\n Details:\n %s", fi_strerror(error));
		error = 0;
	}
	if(j_fabric == NULL)
	{
		g_critical("\nAllocating j_fabric did not work");
	}

	//build event queue for passive endpoint
	error = fi_eq_open(j_fabric, event_queue_attr, &j_pep_event_queue, NULL);
	if(error != 0)
	{
		g_critical("\nSomething went horribly wrong during server-initializing libfabric ressources.\n Details:\n %s", fi_strerror(error));
		error = 0;
	}

<<<<<<< HEAD
	//build passive Endpoint
	error = fi_passive_ep(j_fabric, j_info, &j_passive_endpoint, NULL);
	if(error != 0)
	{
		g_critical("\nSomething went horribly wrong during server-initializing libfabric ressources.\n Details:\n %s", fi_strerror(error));
		error = 0;
	}

	error = fi_pep_bind(j_passive_endpoint, &j_pep_event_queue->fid, 0);
	if(error != 0)
	{
		g_critical("\nSomething went horribly wrong during server-initializing libfabric ressources.\n Details:\n %s", fi_strerror(error));
		error = 0;
	}
	//TODO manipulate backlog size
}

=======
	// Try to redirect GLib log messages to journald.
	// They can be shown with: journalctl GLIB_DOMAIN=JULEA
	g_log_set_writer_func(g_log_writer_journald, NULL, NULL);

	return TRUE;
}

static
gboolean
jd_is_server_for_backend (gchar const* host, gint port, JBackendType backend_type)
{
	guint count;

	count = j_configuration_get_server_count(jd_configuration, backend_type);

	for (guint i = 0; i < count; i++)
	{
		g_autoptr(GNetworkAddress) address = NULL;
		gchar const* addr_server;
		gchar const* server;
		guint16 addr_port;

		server = j_configuration_get_server(jd_configuration, backend_type, i);
		address = G_NETWORK_ADDRESS(g_network_address_parse(server, 4711, NULL));

		addr_server = g_network_address_get_hostname(address);
		addr_port = g_network_address_get_port(address);

		if (g_strcmp0(host, addr_server) == 0 && port == addr_port)
		{
			return TRUE;
		}
	}

	return FALSE;
}
>>>>>>> 009c3439

int
main (int argc, char** argv)
{
	J_TRACE_FUNCTION(NULL);

	gboolean opt_daemon = FALSE;
	g_autofree gchar* opt_host = NULL;
	gint opt_port = 4711;

	JTrace* trace;
	GError* error = NULL;
	g_autoptr(GMainLoop) main_loop = NULL;
	GModule* object_module = NULL;
	GModule* kv_module = NULL;
	GModule* db_module = NULL;
	g_autoptr(GOptionContext) context = NULL;
	gchar const* object_backend;
	gchar const* object_component;
	g_autofree gchar* object_path = NULL;
	gchar const* kv_backend;
	gchar const* kv_component;
	g_autofree gchar* kv_path = NULL;
	gchar const* db_backend;
	gchar const* db_component;
	g_autofree gchar* db_path = NULL;
	g_autofree gchar* port_str = NULL;


	int fi_error = 0;
	int version = FI_VERSION(1, 5); //versioning Infos from libfabric, should be hardcoded so server and client run same versions, not the available ones
	const char* node = "127.0.0.1"; //Moriher //NULL if addressing Format defined, otherwise can somehow be used to parse hostnames
	const char* service = "4711"; //target port (in future maybe not hardcoded)
	uint64_t flags = FI_SOURCE;// Alternatives: FI_NUMERICHOST (defines node to be a doted IP) // FI_SOURCE (source defined by node+service)

	struct fi_info* fi_hints = NULL; //config object
	struct fi_eq_attr event_queue_attr = {50, 0, FI_WAIT_MUTEX_COND, 0, NULL}; //2nd: FI_WRITE, 3rd: FI_WAIT_UNSPEC PERROR: Wrong formatting of event queue attributes

	GOptionEntry entries[] = {
		{ "daemon", 0, 0, G_OPTION_ARG_NONE, &opt_daemon, "Run as daemon", NULL },
		{ "host", 0, 0, G_OPTION_ARG_STRING, &opt_host, "Override host name", "hostname" },
		{ "port", 0, 0, G_OPTION_ARG_INT, &opt_port, "Port to use", "4711" },
		{ NULL, 0, 0, 0, NULL, NULL, NULL }
	};

	context = g_option_context_new(NULL);
	g_option_context_add_main_entries(context, entries, NULL);

	g_printf("\n\nSERVER STARTED\n\n");
	if (!g_option_context_parse(context, &argc, &argv, &error))
	{
		if (error)
		{
			g_warning("%s", error->message);
			g_error_free(error);
		}

		return 1;
	}

	if (opt_daemon && !jd_daemon())
	{
		return 1;
	}

<<<<<<< HEAD
=======
	if (opt_host == NULL)
	{
		gchar hostname[HOST_NAME_MAX + 1];

		gethostname(hostname, HOST_NAME_MAX + 1);
		opt_host = g_strdup(hostname);
	}

	socket_service = g_threaded_socket_service_new(-1);
>>>>>>> 009c3439

	//Build fabric ressources
	fi_hints = fi_allocinfo(); //initiated object is zeroed

	if(fi_hints == NULL)
	{
<<<<<<< HEAD
		g_critical("\nAllocating empty hints did not work\n");
=======
		if (error != NULL)
		{
			g_warning("%s", error->message);
			g_error_free(error);
		}

		return 1;
>>>>>>> 009c3439
	}
	//TODO read hints from config (and define corresponding fields there) + or all given caps
	//define Fabric attributes
	fi_hints->caps = FI_MSG; // | FI_SEND | FI_RECV;
	fi_hints->fabric_attr->prov_name = g_strdup("sockets"); //sets later returned providers to socket providers, TODO for better performance not socket, but the best (first) available
	fi_hints->addr_format = FI_SOCKADDR_IN; //Server-Address Format IPV4. TODO: Change server Definition in Config or base system of name resolution
	//TODO future support to set modes
	//fi_hints->mode = 0;
	fi_hints->domain_attr->threading = FI_THREAD_UNSPEC; //FI_THREAD_COMPLETION or FI_THREAD_FID or FI_THREAD_SAFE

	j_init_libfabric_ressources(fi_hints, &event_queue_attr, version, node, service, flags);
	fi_freeinfo(fi_hints); //hints only used for config


	j_trace_init("julea-server");

	trace = j_trace_enter(G_STRFUNC, NULL);

	jd_configuration = j_configuration_new();

	if (jd_configuration == NULL)
	{
		g_warning("Could not read configuration.");
		return 1;
	}

	jd_object_backend = NULL;
	jd_kv_backend = NULL;
	jd_db_backend = NULL;

	port_str = g_strdup_printf("%d", opt_port);

	object_backend = j_configuration_get_backend(jd_configuration, J_BACKEND_TYPE_OBJECT);
	object_component = j_configuration_get_backend_component(jd_configuration, J_BACKEND_TYPE_OBJECT);
	object_path = j_helper_str_replace(j_configuration_get_backend_path(jd_configuration, J_BACKEND_TYPE_OBJECT), "{PORT}", port_str);

	kv_backend = j_configuration_get_backend(jd_configuration, J_BACKEND_TYPE_KV);
	kv_component = j_configuration_get_backend_component(jd_configuration, J_BACKEND_TYPE_KV);
	kv_path = j_helper_str_replace(j_configuration_get_backend_path(jd_configuration, J_BACKEND_TYPE_KV), "{PORT}", port_str);

	db_backend = j_configuration_get_backend(jd_configuration, J_BACKEND_TYPE_DB);
	db_component = j_configuration_get_backend_component(jd_configuration, J_BACKEND_TYPE_DB);
	db_path = j_helper_str_replace(j_configuration_get_backend_path(jd_configuration, J_BACKEND_TYPE_DB), "{PORT}", port_str);

	if (jd_is_server_for_backend(opt_host, opt_port, J_BACKEND_TYPE_OBJECT)
	    && j_backend_load_server(object_backend, object_component, J_BACKEND_TYPE_OBJECT, &object_module, &jd_object_backend))
	{
		if (jd_object_backend == NULL || !j_backend_object_init(jd_object_backend, object_path))
		{
<<<<<<< HEAD
			g_critical("\nCould not initialize object backend %s.\n", object_backend);
=======
			g_warning("Could not initialize object backend %s.", object_backend);
>>>>>>> 009c3439
			return 1;
		}

		g_debug("Initialized object backend %s.", object_backend);
	}

	if (jd_is_server_for_backend(opt_host, opt_port, J_BACKEND_TYPE_KV)
	    && j_backend_load_server(kv_backend, kv_component, J_BACKEND_TYPE_KV, &kv_module, &jd_kv_backend))
	{
		if (jd_kv_backend == NULL || !j_backend_kv_init(jd_kv_backend, kv_path))
		{
<<<<<<< HEAD
			g_critical("\nCould not initialize kv backend %s.\n", kv_backend);
=======
			g_warning("Could not initialize kv backend %s.", kv_backend);
>>>>>>> 009c3439
			return 1;
		}

		g_debug("Initialized kv backend %s.", kv_backend);
	}

	if (jd_is_server_for_backend(opt_host, opt_port, J_BACKEND_TYPE_DB)
	    && j_backend_load_server(db_backend, db_component, J_BACKEND_TYPE_DB, &db_module, &jd_db_backend))
	{
		if (jd_db_backend == NULL || !j_backend_db_init(jd_db_backend, db_path))
		{
<<<<<<< HEAD
			g_critical("\nCould not initialize db backend %s.\n", db_backend);
=======
			g_warning("Could not initialize db backend %s.", db_backend);
>>>>>>> 009c3439
			return 1;
		}

		g_debug("Initialized db backend %s.", db_backend);
	}

	jd_statistics = j_statistics_new(FALSE);
	g_mutex_init(jd_statistics_mutex);

	fi_error = fi_listen(j_passive_endpoint);
	if(fi_error != 0)
	{
		g_critical("\nError setting passive Endpoint to listening.\n Details:\n %s", fi_strerror(fi_error));
		fi_error = 0;
	}



	//thread runs new active endpoint until shutdown event, then free elements //g_atomic_int_dec_and_test ()
	g_printf("\n\nSERVER MAIN LOOP REACHED\n\n\n");
	do
	{
		struct fi_eq_cm_entry* event_entry;
		struct fi_eq_err_entry event_queue_err_entry;

		uint32_t event = 0;
		uint32_t event_entry_size = sizeof(event_entry) + 128;
		event_entry = malloc(event_entry_size);
		fi_error = fi_eq_sread(j_pep_event_queue, &event, event_entry, event_entry_size, 300000, 0); //Timeout: 300000 = 5 min in milliseconds
		if(fi_error != 0)
		{
			if(fi_error == -FI_EAVAIL)
			{
				fi_error = fi_eq_readerr(j_pep_event_queue, &event_queue_err_entry, 0);
				if(fi_error != 0)
				{
					g_critical("\nError while reading errormessage from Event queue (passive Endpoint) in main loop.\nDetails:\n%s", fi_strerror(fi_error));
					fi_error = 0;
				}
				else
				{
					g_critical("\nError Message on Event queue (passive Endpoint) in main loop.\nDetails:\n%s", fi_eq_strerror(j_pep_event_queue, event_queue_err_entry.prov_errno, event_queue_err_entry.err_data, NULL, 0));
				}
			}
			else
			{
				g_critical("\nError while reading from Event queue (passive Endpoint) in main loop.\nDetails:\n%s", fi_strerror(fi_error));
				fi_error = 0;
			}
		}
		if(event == FI_CONNREQ)
		{
			g_atomic_int_inc (&thread_count);
			g_thread_new(NULL, *j_thread_function, (gpointer) event_entry);
		}
		else
		{
			free(event_entry);
		}
	} while(!(g_atomic_int_compare_and_exchange(&thread_count, 0, 0))); //thread count == 0

	fi_error = fi_close(&(j_passive_endpoint->fid));
	if(fi_error != 0)
	{
		g_critical("\nSomething went horribly wrong closing passive Endpoint.\n Details:\n %s", fi_strerror(fi_error));
		fi_error = 0;
	}

	fi_error = fi_close(&(j_pep_event_queue->fid));
	if(fi_error != 0)
	{
		g_critical("\nSomething went horribly wrong closing passive Endpoint Event Queue.\n Details:\n %s", fi_strerror(fi_error));
		fi_error = 0;
	}

	fi_error = fi_close(&(j_fabric->fid));
	if(fi_error != 0)
	{
		g_critical("\nSomething went horribly wrong closing Fabric.\n Details:\n %s", fi_strerror(fi_error));
		fi_error = 0;
	}

	fi_freeinfo(j_info);

	g_mutex_clear(jd_statistics_mutex);
	j_statistics_free(jd_statistics);

	if (jd_db_backend != NULL)
	{
		j_backend_db_fini(jd_db_backend);
	}

	if (jd_kv_backend != NULL)
	{
		j_backend_kv_fini(jd_kv_backend);
	}

	if (jd_object_backend != NULL)
	{
		j_backend_object_fini(jd_object_backend);
	}

	if (db_module != NULL)
	{
		g_module_close(db_module);
	}

	if (kv_module != NULL)
	{
		g_module_close(kv_module);
	}

	if (object_module)
	{
		g_module_close(object_module);
	}

	j_configuration_unref(jd_configuration);

	j_trace_leave(trace);

	j_trace_fini();

	return 0;
}<|MERGE_RESOLUTION|>--- conflicted
+++ resolved
@@ -69,7 +69,8 @@
 
 	if (pid > 0)
 	{
-		g_printerr("Daemon started as process %d.\n", pid);
+		g_message("Daemon started as process %d.", pid);
+		g_message("Log messages will be redirected to journald if possible. To view them, use journalctl GLIB_DOMAIN=%s.", G_LOG_DOMAIN);
 		_exit(0);
 	}
 	else if (pid == -1)
@@ -104,7 +105,42 @@
 		close(fd);
 	}
 
+	// Try to redirect GLib log messages to journald.
+	// They can be shown with: journalctl GLIB_DOMAIN=JULEA
+	g_log_set_writer_func(g_log_writer_journald, NULL, NULL);
+
 	return TRUE;
+}
+
+
+static
+gboolean
+jd_is_server_for_backend (gchar const* host, gint port, JBackendType backend_type)
+{
+	guint count;
+
+	count = j_configuration_get_server_count(jd_configuration, backend_type);
+
+	for (guint i = 0; i < count; i++)
+	{
+		g_autoptr(GNetworkAddress) address = NULL;
+		gchar const* addr_server;
+		gchar const* server;
+		guint16 addr_port;
+
+		server = j_configuration_get_server(jd_configuration, backend_type, i);
+		address = G_NETWORK_ADDRESS(g_network_address_parse(server, 4711, NULL));
+
+		addr_server = g_network_address_get_hostname(address);
+		addr_port = g_network_address_get_port(address);
+
+		if (g_strcmp0(host, addr_server) == 0 && port == addr_port)
+		{
+			return TRUE;
+		}
+	}
+
+	return FALSE;
 }
 
 //Compares function for different domain_attr
@@ -404,14 +440,8 @@
 	error = fi_close(&(jendpoint->completion_queue_receive->fid));
 	if(error != 0)
 	{
-<<<<<<< HEAD
 		g_critical("\nSomething went horribly wrong closing receive queue.\n Details:\n %s", fi_strerror(error));
 		error = 0;
-=======
-		g_message("Daemon started as process %d.", pid);
-		g_message("Log messages will be redirected to journald if possible. To view them, use journalctl GLIB_DOMAIN=%s.", G_LOG_DOMAIN);
-		_exit(0);
->>>>>>> 009c3439
 	}
 
 	error = fi_close(&(jendpoint->completion_queue_transmit->fid));
@@ -486,7 +516,6 @@
 		error = 0;
 	}
 
-<<<<<<< HEAD
 	//build passive Endpoint
 	error = fi_passive_ep(j_fabric, j_info, &j_passive_endpoint, NULL);
 	if(error != 0)
@@ -504,44 +533,6 @@
 	//TODO manipulate backlog size
 }
 
-=======
-	// Try to redirect GLib log messages to journald.
-	// They can be shown with: journalctl GLIB_DOMAIN=JULEA
-	g_log_set_writer_func(g_log_writer_journald, NULL, NULL);
-
-	return TRUE;
-}
-
-static
-gboolean
-jd_is_server_for_backend (gchar const* host, gint port, JBackendType backend_type)
-{
-	guint count;
-
-	count = j_configuration_get_server_count(jd_configuration, backend_type);
-
-	for (guint i = 0; i < count; i++)
-	{
-		g_autoptr(GNetworkAddress) address = NULL;
-		gchar const* addr_server;
-		gchar const* server;
-		guint16 addr_port;
-
-		server = j_configuration_get_server(jd_configuration, backend_type, i);
-		address = G_NETWORK_ADDRESS(g_network_address_parse(server, 4711, NULL));
-
-		addr_server = g_network_address_get_hostname(address);
-		addr_port = g_network_address_get_port(address);
-
-		if (g_strcmp0(host, addr_server) == 0 && port == addr_port)
-		{
-			return TRUE;
-		}
-	}
-
-	return FALSE;
-}
->>>>>>> 009c3439
 
 int
 main (int argc, char** argv)
@@ -607,8 +598,9 @@
 		return 1;
 	}
 
-<<<<<<< HEAD
-=======
+	/*
+	TODO use
+	//gets a hostname if none given
 	if (opt_host == NULL)
 	{
 		gchar hostname[HOST_NAME_MAX + 1];
@@ -616,26 +608,15 @@
 		gethostname(hostname, HOST_NAME_MAX + 1);
 		opt_host = g_strdup(hostname);
 	}
-
-	socket_service = g_threaded_socket_service_new(-1);
->>>>>>> 009c3439
+	*/
+
 
 	//Build fabric ressources
 	fi_hints = fi_allocinfo(); //initiated object is zeroed
 
 	if(fi_hints == NULL)
 	{
-<<<<<<< HEAD
 		g_critical("\nAllocating empty hints did not work\n");
-=======
-		if (error != NULL)
-		{
-			g_warning("%s", error->message);
-			g_error_free(error);
-		}
-
-		return 1;
->>>>>>> 009c3439
 	}
 	//TODO read hints from config (and define corresponding fields there) + or all given caps
 	//define Fabric attributes
@@ -685,11 +666,7 @@
 	{
 		if (jd_object_backend == NULL || !j_backend_object_init(jd_object_backend, object_path))
 		{
-<<<<<<< HEAD
-			g_critical("\nCould not initialize object backend %s.\n", object_backend);
-=======
-			g_warning("Could not initialize object backend %s.", object_backend);
->>>>>>> 009c3439
+			g_warning("\nCould not initialize object backend %s. \n", object_backend);
 			return 1;
 		}
 
@@ -701,11 +678,7 @@
 	{
 		if (jd_kv_backend == NULL || !j_backend_kv_init(jd_kv_backend, kv_path))
 		{
-<<<<<<< HEAD
-			g_critical("\nCould not initialize kv backend %s.\n", kv_backend);
-=======
-			g_warning("Could not initialize kv backend %s.", kv_backend);
->>>>>>> 009c3439
+			g_warning("\nCould not initialize kv backend %s.\n", kv_backend);
 			return 1;
 		}
 
@@ -717,11 +690,7 @@
 	{
 		if (jd_db_backend == NULL || !j_backend_db_init(jd_db_backend, db_path))
 		{
-<<<<<<< HEAD
-			g_critical("\nCould not initialize db backend %s.\n", db_backend);
-=======
-			g_warning("Could not initialize db backend %s.", db_backend);
->>>>>>> 009c3439
+			g_warning("\nCould not initialize db backend %s.\n", db_backend);
 			return 1;
 		}
 
